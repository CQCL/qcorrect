<<<<<<< HEAD
import inspect
from types import ModuleType

from guppylang.checker.core import Globals
from guppylang.decorator import custom_guppy_decorator, get_calling_frame, guppy
from guppylang.definition.common import DefId
from guppylang.definition.struct import RawStructDef
from guppylang.definition.value import CallableDef
from guppylang.engine import DEF_STORE, ENGINE
from guppylang.tys.subst import Inst
=======
import builtins
import inspect
from collections.abc import Callable, Sequence
from types import ModuleType
from typing import Any, ClassVar, TypeVar

from guppylang.decorator import custom_guppy_decorator, get_calling_frame, guppy
from guppylang.definition.common import DefId
from guppylang.definition.function import ParsedFunctionDef
from guppylang.definition.ty import OpaqueTypeDef
from guppylang.engine import DEF_STORE, ENGINE
from guppylang.tracing.object import GuppyDefinition
from guppylang.tys.arg import Argument
from guppylang.tys.subst import Inst
from guppylang.tys.ty import FuncInput, FunctionType
from hugr import ext as he
>>>>>>> dc27505d
from hugr import ops
from hugr import tys as ht
from hugr.ext import ExplicitBound, Extension, OpDef, OpDefSig, TypeDef
from hugr.package import ModulePointer
from pydantic_extra_types.semantic_version import SemanticVersion

from qcorrect.tys import CheckedInnerStructDef, InnerStructType, RawInnerStructDef

<<<<<<< HEAD
# Currently used to store hugr extensions for types
# Should be moved to the `code` decorator
hugr_ext = Extension("qcorrect", SemanticVersion(0, 1, 0))


@custom_guppy_decorator
def type(copyable: bool = True, droppable: bool = True):
    """Decorator to define code types"""
    frame = get_calling_frame()
=======
T = TypeVar("T")
F = TypeVar("F", bound=Callable[..., Any])


@custom_guppy_decorator
def type(cls: builtins.type[T]) -> builtins.type[T]:
    defn = RawInnerStructDef(DefId.fresh(), cls.__name__, None, cls)
    DEF_STORE.register_def(defn, get_calling_frame())
    for val in cls.__dict__.values():
        if isinstance(val, GuppyDefinition):
            DEF_STORE.register_impl(defn.id, val.wrapped.name, val.id)
    # We're pretending to return the class unchanged, but in fact we return
    # a `GuppyDefinition` that handles the comptime logic
    return GuppyDefinition(defn)  # type: ignore[return-value]

>>>>>>> dc27505d

@custom_guppy_decorator
def operation(defn: F) -> F:
    """Decorator to define code operations"""

    defn.__setattr__("_qct_op", True)

<<<<<<< HEAD
        type_def = TypeDef(
            name=cls.__name__,
            description=cls.__doc__ or "",
            params=[],
            bound=ExplicitBound(ht.TypeBound.Any),
        )
=======
    return defn
>>>>>>> dc27505d


class CodeDefinition:
    guppy_module: ModuleType
    hugr_ext: Extension
    compiled_defs: ClassVar[dict[str, tuple[DefId, ModulePointer]]] = {}

    @custom_guppy_decorator
    def get_module(self) -> ModuleType:
        self.guppy_module = ModuleType(self.__class__.__name__)
        self.hugr_ext = Extension(self.__class__.__name__, SemanticVersion(0, 1, 0))
        self.qct_types: dict[str, GuppyDefinition] = {}
        self.outer_type_defs: dict[DefId, OpaqueTypeDef] = {}

        # Compile all `inner` operations
        for name, defn in inspect.getmembers(self):
            if hasattr(defn, "_qct_op"):
                self.compiled_defs[name] = defn().id, guppy.compile(defn())

        # Find all RawInnerStructDef
        for id in DEF_STORE.raw_defs:
            if isinstance(DEF_STORE.raw_defs[id], RawInnerStructDef):
                compiled_type = ENGINE.compiled[id]

                assert isinstance(compiled_type, CheckedInnerStructDef)

<<<<<<< HEAD
@custom_guppy_decorator
def operation(defn):
    """Decorator to define code operations"""

    defn.__setattr__("_qct_op", True)

    return defn


class CodeDefinition:
    guppy_module: ModuleType
    hugr_ext: Extension

    @custom_guppy_decorator
    def get_module(self) -> ModuleType:
        self.guppy_module = ModuleType(self.__class__.__name__)
        self.hugr_ext = Extension(self.__class__.__name__, SemanticVersion(0, 1, 0))
        self.inner_defs = {}

        # Get all `inner` operations
        for name, defn in inspect.getmembers(self, predicate=inspect.ismethod):
            if hasattr(defn, "_qct_op"):
                self.inner_defs[name] = defn()

                # Define `outer` operations
                guppy_def = self.inner_defs[name]
                parsed_def = ENGINE.get_parsed(guppy_def.id)

                assert isinstance(parsed_def, CallableDef)

                ty = parsed_def.ty

                op_def = OpDef(
                    name=name,
                    description=defn.__doc__ or "",
                    signature=OpDefSig(poly_func=ty.to_hugr_poly()),
                    lower_funcs=[
                        # FixedHugr(
                        #     extensions=ht.ExtensionSet(),
                        #     hugr=compiled_def.package.to_str(),
                        # )
                    ],
                )

                self.hugr_ext.add_op_def(op_def)

                def empty_dec() -> None: ...

                def hugr_op(op_def):
                    def op(ty: ht.FunctionType, inst: Inst) -> ops.DataflowOp:
                        return ops.ExtOp(op_def, ty)

                    return op

                guppy_op = guppy.hugr_op(
                    hugr_op(op_def),
                    name=name,
                    signature=ty,
                )(empty_dec)
                self.guppy_module.__setattr__(name, guppy_op)

        return self.guppy_module
=======
                type_def = TypeDef(
                    name=compiled_type.name,
                    description=compiled_type.description,
                    params=[p.to_hugr() for p in compiled_type.params],
                    bound=ExplicitBound(ht.TypeBound.Any),
                )

                self.hugr_ext.add_type_def(type_def)

                def to_hugr_gen(type_def) -> Callable[[Sequence[Argument]], ht.Type]:
                    def to_hugr(args: Sequence[Argument]) -> ht.Type:
                        return ht.ExtType(
                            type_def=type_def, args=[arg.to_hugr() for arg in args]
                        )

                    return to_hugr

                outer_type_def = OpaqueTypeDef(
                    DefId.fresh(),
                    compiled_type.name,
                    compiled_type.defined_at,
                    compiled_type.params,
                    True,
                    True,
                    to_hugr_gen(type_def),
                    ht.TypeBound.Any,
                )

                self.outer_type_defs[id] = outer_type_def

        # Define new `outer` operations
        for inner_def_name in self.compiled_defs:
            inner_id, inner_module_ptr = self.compiled_defs[inner_def_name]

            parsed_def = ENGINE.get_parsed(inner_id)

            assert isinstance(parsed_def, ParsedFunctionDef)
            ty = self.replace_inner_types(parsed_def.ty)

            op_def = OpDef(
                name=inner_def_name,
                description=defn.__doc__ or "",
                signature=OpDefSig(poly_func=ty.to_hugr_poly()),
                lower_funcs=[
                    he.FixedHugr(
                        ht.ExtensionSet([self.hugr_ext.name]),
                        inner_module_ptr.module,
                    )
                ],
            )

            self.hugr_ext.add_op_def(op_def)

            def empty_dec() -> None: ...

            def hugr_op(op_def):
                def op(ty: ht.FunctionType, inst: Inst) -> ops.DataflowOp:
                    return ops.ExtOp(op_def, ty)

                return op

            guppy_op = guppy.hugr_op(
                hugr_op(op_def),
                name=inner_def_name,
                signature=ty,
            )(empty_dec)

            self.guppy_module.__setattr__(inner_def_name, guppy_op)

        return self.guppy_module

    def replace_inner_types(self, ty: FunctionType) -> FunctionType:
        "Replace all InnerStructTypes with new outer type definitions"
        assert isinstance(ty.inputs, list)
        for i, f_input in enumerate(ty.inputs):
            if isinstance(f_input.ty, InnerStructType):
                outer_type_def = self.outer_type_defs[f_input.ty.defn.id]

                outer_type = outer_type_def.check_instantiate(f_input.ty.args)

                ty.inputs[i] = FuncInput(ty=outer_type, flags=f_input.flags)

        if isinstance(ty.output, InnerStructType):
            outer_type_def = self.outer_type_defs[ty.output.defn.id]

            outer_type = outer_type_def.check_instantiate(ty.output.args)

            object.__setattr__(ty, "output", outer_type)

        return ty
>>>>>>> dc27505d
<|MERGE_RESOLUTION|>--- conflicted
+++ resolved
@@ -1,15 +1,3 @@
-<<<<<<< HEAD
-import inspect
-from types import ModuleType
-
-from guppylang.checker.core import Globals
-from guppylang.decorator import custom_guppy_decorator, get_calling_frame, guppy
-from guppylang.definition.common import DefId
-from guppylang.definition.struct import RawStructDef
-from guppylang.definition.value import CallableDef
-from guppylang.engine import DEF_STORE, ENGINE
-from guppylang.tys.subst import Inst
-=======
 import builtins
 import inspect
 from collections.abc import Callable, Sequence
@@ -26,7 +14,6 @@
 from guppylang.tys.subst import Inst
 from guppylang.tys.ty import FuncInput, FunctionType
 from hugr import ext as he
->>>>>>> dc27505d
 from hugr import ops
 from hugr import tys as ht
 from hugr.ext import ExplicitBound, Extension, OpDef, OpDefSig, TypeDef
@@ -35,17 +22,6 @@
 
 from qcorrect.tys import CheckedInnerStructDef, InnerStructType, RawInnerStructDef
 
-<<<<<<< HEAD
-# Currently used to store hugr extensions for types
-# Should be moved to the `code` decorator
-hugr_ext = Extension("qcorrect", SemanticVersion(0, 1, 0))
-
-
-@custom_guppy_decorator
-def type(copyable: bool = True, droppable: bool = True):
-    """Decorator to define code types"""
-    frame = get_calling_frame()
-=======
 T = TypeVar("T")
 F = TypeVar("F", bound=Callable[..., Any])
 
@@ -61,7 +37,6 @@
     # a `GuppyDefinition` that handles the comptime logic
     return GuppyDefinition(defn)  # type: ignore[return-value]
 
->>>>>>> dc27505d
 
 @custom_guppy_decorator
 def operation(defn: F) -> F:
@@ -69,16 +44,7 @@
 
     defn.__setattr__("_qct_op", True)
 
-<<<<<<< HEAD
-        type_def = TypeDef(
-            name=cls.__name__,
-            description=cls.__doc__ or "",
-            params=[],
-            bound=ExplicitBound(ht.TypeBound.Any),
-        )
-=======
     return defn
->>>>>>> dc27505d
 
 
 class CodeDefinition:
@@ -105,70 +71,6 @@
 
                 assert isinstance(compiled_type, CheckedInnerStructDef)
 
-<<<<<<< HEAD
-@custom_guppy_decorator
-def operation(defn):
-    """Decorator to define code operations"""
-
-    defn.__setattr__("_qct_op", True)
-
-    return defn
-
-
-class CodeDefinition:
-    guppy_module: ModuleType
-    hugr_ext: Extension
-
-    @custom_guppy_decorator
-    def get_module(self) -> ModuleType:
-        self.guppy_module = ModuleType(self.__class__.__name__)
-        self.hugr_ext = Extension(self.__class__.__name__, SemanticVersion(0, 1, 0))
-        self.inner_defs = {}
-
-        # Get all `inner` operations
-        for name, defn in inspect.getmembers(self, predicate=inspect.ismethod):
-            if hasattr(defn, "_qct_op"):
-                self.inner_defs[name] = defn()
-
-                # Define `outer` operations
-                guppy_def = self.inner_defs[name]
-                parsed_def = ENGINE.get_parsed(guppy_def.id)
-
-                assert isinstance(parsed_def, CallableDef)
-
-                ty = parsed_def.ty
-
-                op_def = OpDef(
-                    name=name,
-                    description=defn.__doc__ or "",
-                    signature=OpDefSig(poly_func=ty.to_hugr_poly()),
-                    lower_funcs=[
-                        # FixedHugr(
-                        #     extensions=ht.ExtensionSet(),
-                        #     hugr=compiled_def.package.to_str(),
-                        # )
-                    ],
-                )
-
-                self.hugr_ext.add_op_def(op_def)
-
-                def empty_dec() -> None: ...
-
-                def hugr_op(op_def):
-                    def op(ty: ht.FunctionType, inst: Inst) -> ops.DataflowOp:
-                        return ops.ExtOp(op_def, ty)
-
-                    return op
-
-                guppy_op = guppy.hugr_op(
-                    hugr_op(op_def),
-                    name=name,
-                    signature=ty,
-                )(empty_dec)
-                self.guppy_module.__setattr__(name, guppy_op)
-
-        return self.guppy_module
-=======
                 type_def = TypeDef(
                     name=compiled_type.name,
                     description=compiled_type.description,
@@ -258,5 +160,4 @@
 
             object.__setattr__(ty, "output", outer_type)
 
-        return ty
->>>>>>> dc27505d
+        return ty